# Makefile for building CoreDNS
GITCOMMIT:=$(shell git describe --dirty --always)
BINARY:=coredns
SYSTEM:=
CHECKS:=check
BUILDOPTS:=-v
GOPATH?=$(HOME)/go
PRESUBMIT:=core coremain plugin test request
MAKEPWD:=$(dir $(realpath $(firstword $(MAKEFILE_LIST))))
CGO_ENABLED:=0

.PHONY: all
all: coredns

.PHONY: coredns
coredns: $(CHECKS)
	GO111MODULE=on CGO_ENABLED=$(CGO_ENABLED) $(SYSTEM) go build $(BUILDOPTS) -ldflags="-s -w -X github.com/coredns/coredns/coremain.GitCommit=$(GITCOMMIT)" -o $(BINARY)

.PHONY: check
check: presubmit core/plugin/zplugin.go core/dnsserver/zdirectives.go

.PHONY: travis
travis:
ifeq ($(TEST_TYPE),core)
	( cd request ; GO111MODULE=on go test -v -race ./... )
	( cd core ; GO111MODULE=on go test -v -race  ./... )
	( cd coremain ; GO111MODULE=on go test -v -race ./... )
endif
ifeq ($(TEST_TYPE),integration)
	( cd test ; GO111MODULE=on go test -v -race ./... )
endif
ifeq ($(TEST_TYPE),plugin)
	( cd plugin ; GO111MODULE=on go test -v -race ./... )
endif
ifeq ($(TEST_TYPE),coverage)
	for d in `go list ./... | grep -v vendor`; do \
		t=$$(date +%s); \
		GO111MODULE=on go test -i -coverprofile=cover.out -covermode=atomic $$d || exit 1; \
		GO111MODULE=on go test -v -coverprofile=cover.out -covermode=atomic $$d || exit 1; \
		echo "Coverage test $$d took $$(($$(date +%s)-t)) seconds"; \
		if [ -f cover.out ]; then \
			cat cover.out >> coverage.txt; \
			rm cover.out; \
		fi; \
	done
endif

core/plugin/zplugin.go core/dnsserver/zdirectives.go: plugin.cfg
	GO111MODULE=on go generate coredns.go

.PHONY: gen
gen:
	GO111MODULE=on go generate coredns.go

.PHONY: pb
pb:
	$(MAKE) -C pb

# Presubmit runs all scripts in .presubmit; any non 0 exit code will fail the build.
.PHONY: presubmit
presubmit:
	@for pre in $(MAKEPWD)/.presubmit/* ; do "$$pre" $(PRESUBMIT) || exit 1 ; done

.PHONY: clean
clean:
<<<<<<< HEAD
	go clean
	rm -f coredns

.PHONY: dep-ensure
dep-ensure:
	dep version || go get -u github.com/golang/dep/cmd/dep
	dep ensure -v
	dep prune -v
	find vendor -name '*_test.go' -delete

.PHONY: test
test: check
	( cd request ; go test -v -race ./... )
	( cd core ; go test -v -race  ./... )
	( cd coremain ; go test -v -race ./... )
	( cd test ; go test -v -race ./... )
	( cd plugin ; go test -v -race ./... )
=======
	GO111MODULE=on go clean
	rm -f coredns
>>>>>>> d933f635
<|MERGE_RESOLUTION|>--- conflicted
+++ resolved
@@ -63,16 +63,8 @@
 
 .PHONY: clean
 clean:
-<<<<<<< HEAD
-	go clean
+	GO111MODULE=on go clean
 	rm -f coredns
-
-.PHONY: dep-ensure
-dep-ensure:
-	dep version || go get -u github.com/golang/dep/cmd/dep
-	dep ensure -v
-	dep prune -v
-	find vendor -name '*_test.go' -delete
 
 .PHONY: test
 test: check
@@ -80,8 +72,4 @@
 	( cd core ; go test -v -race  ./... )
 	( cd coremain ; go test -v -race ./... )
 	( cd test ; go test -v -race ./... )
-	( cd plugin ; go test -v -race ./... )
-=======
-	GO111MODULE=on go clean
-	rm -f coredns
->>>>>>> d933f635
+	( cd plugin ; go test -v -race ./... )