--- conflicted
+++ resolved
@@ -76,18 +76,5 @@
 
 .PHONY: clean
 clean:
-<<<<<<< HEAD
-	GO111MODULE=on go clean
-	rm -f coredns
-
-.PHONY: test
-test: check
-	( cd request ; go test -v -race ./... )
-	( cd core ; go test -v -race  ./... )
-	( cd coremain ; go test -v -race ./... )
-	( cd test ; go test -v -race ./... )
-	( cd plugin ; go test -v -race ./... )
-=======
 	go clean
-	rm -f coredns
->>>>>>> 6a7a75e0
+	rm -f coredns