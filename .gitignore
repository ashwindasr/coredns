--- conflicted
+++ resolved
@@ -1,12 +1,5 @@
-<<<<<<< HEAD
-query.log
-Corefile
-*.swp
-/coredns
-=======
 # only add build artifacts concerning coredns - no editor related files
 coredns
->>>>>>> 95622f4c
 coredns.exe
 build/
 release/
