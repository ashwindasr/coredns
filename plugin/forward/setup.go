--- conflicted
+++ resolved
@@ -33,10 +33,6 @@
 	})
 
 	c.OnStartup(func() error {
-<<<<<<< HEAD
-		metrics.MustRegister(c, RequestCount, RcodeCount, RequestDuration, HealthcheckFailureCount, HealthcheckBrokenCount, SocketGauge)
-=======
->>>>>>> 95622f4c
 		return f.OnStartup()
 	})
 	c.OnStartup(func() error {
