--- conflicted
+++ resolved
@@ -47,17 +47,12 @@
 // EndpointsKey returns a string using for the index.
 func EndpointsKey(name, namespace string) string { return name + "." + namespace }
 
-<<<<<<< HEAD
-// ToEndpoints converts an api.Endpoints to a *Endpoints.
-func ToEndpoints(end *api.Endpoints) *Endpoints {
-=======
 // ToEndpoints converts an *api.Endpoints to a *Endpoints.
 func ToEndpoints(obj meta.Object) (meta.Object, error) {
 	end, ok := obj.(*api.Endpoints)
 	if !ok {
 		return nil, fmt.Errorf("unexpected object %v", obj)
 	}
->>>>>>> 95622f4c
 	e := &Endpoints{
 		Version:   end.GetResourceVersion(),
 		Name:      end.GetName(),
@@ -101,9 +96,6 @@
 		}
 	}
 
-<<<<<<< HEAD
-	return e
-=======
 	*end = api.Endpoints{}
 
 	return e, nil
@@ -152,7 +144,6 @@
 	*ends = discovery.EndpointSlice{}
 
 	return e, nil
->>>>>>> 95622f4c
 }
 
 // CopyWithoutSubsets copies e, without the subsets.
