--- conflicted
+++ resolved
@@ -79,19 +79,6 @@
 
 type external struct{}
 
-<<<<<<< HEAD
-func (external) HasSynced() bool                              { return true }
-func (external) Run()                                         {}
-func (external) Stop() error                                  { return nil }
-func (external) EpIndexReverse(string) []*object.Endpoints    { return nil }
-func (external) SvcIndexReverse(string) []*object.Service     { return nil }
-func (external) Modified() int64                              { return 0 }
-func (external) EpIndex(s string) []*object.Endpoints         { return nil }
-func (external) EndpointsList() []*object.Endpoints           { return nil }
-func (external) GetNodeByName(ctx context.Context, name string) (*api.Node, error) { return nil, nil }
-func (external) SvcIndex(s string) []*object.Service          { return svcIndexExternal[s] }
-func (external) PodIndex(string) []*object.Pod                { return nil }
-=======
 func (external) HasSynced() bool                                                   { return true }
 func (external) Run()                                                              {}
 func (external) Stop() error                                                       { return nil }
@@ -103,7 +90,6 @@
 func (external) GetNodeByName(ctx context.Context, name string) (*api.Node, error) { return nil, nil }
 func (external) SvcIndex(s string) []*object.Service                               { return svcIndexExternal[s] }
 func (external) PodIndex(string) []*object.Pod                                     { return nil }
->>>>>>> 95622f4c
 
 func (external) GetNamespaceByName(name string) (*api.Namespace, error) {
 	return &api.Namespace{
