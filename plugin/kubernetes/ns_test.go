--- conflicted
+++ resolved
@@ -88,13 +88,9 @@
 	return eps
 }
 
-<<<<<<< HEAD
-func (APIConnTest) GetNodeByName(ctx context.Context, name string) (*api.Node, error) { return &api.Node{}, nil }
-=======
 func (APIConnTest) GetNodeByName(ctx context.Context, name string) (*api.Node, error) {
 	return &api.Node{}, nil
 }
->>>>>>> 95622f4c
 func (APIConnTest) GetNamespaceByName(name string) (*api.Namespace, error) {
 	return &api.Namespace{}, nil
 }
